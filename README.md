this repository contains training and inference scripts for a dynamically created 3d u-net with residual encoders/decoders with squeeze and excitation blocks. 

the model can learn both segmentation and regression tasks simultaneously, and can accept an arbitrary number of inputs and target labels. currently the only supported data format is zarr. 

currently all of the 3d blocks from pytorch3dunet are implemented, but adding additional support is trivial and something i will do soon. currently the model only supports a shared encoder path with separate decoder heads/paths. 

i'm adding to this frequently, so more will come. the design im going for is very much inspired by nnunet (it would probably make more sense to just extend nnunet but wheres the fun in that). it borrows heavily from pytorch3dunet, and all of the building blocks are from there. i am very grateful to both of these development teams/individuals for sharing and developing these frameworks :) 

https://github.com/MIC-DKFZ/nnUNet

https://github.com/wolny/pytorch-3dunet

___
## purpose
the primary focus of creating this was to enable efficient multi-task learning with 3d unets. i am not a particularly skilled or experience programmer nor am i a machine learning expert by any stretch of the imagination, no guarantees for performance!

### design
the repository is setup with a focus on modularity -- the two scripts train.py and inference.py are the entry points, and these are configured through the use of a configuration manager class (aptly named ConfigManager) which parses the configuration yaml and assigns the items to their respective fields.

each step of the training configuration is handled by methods of the BaseTrainer class -- the model train script runs in this order:
1. The script is started with `python train.py --config_path ./tasks/task.yaml` . 
2. The `ConfigManager` class is instantiated with this config file path, and parses the file, assigning the contents to the appropriate properies, and using reasonable defaults when none are provided. 
2. `_build_model` creates a model from the configurations provided by the ConfigManager, and prints its configuration
3. `_configure_dataset` receives the patch size, task list, label ratios, and other arguments from the ConfigManager and creates a Zarr dataset. 
   4. It searches through a chosen reference zarr for regions of patch size that contain some parameters for label volume and density, and assigns these to valid patches 
   5. These valid patches are gathered from the indices and passed through to `__getitem__`
   5. Some augmentations are performed and the data is converted to torch tensors with shape (c, z, y, x), dtype of float32, and values between 0 and 1
   6. This data now in pytorch compatible format is returned to the training script
7. `_build_loss` receives the loss classes from ConfigManager, finds it among the string to class mapping defined in the function, and assigns each loss to each task
8. `_get_optimizer` receives the optimizer from the ConfigManager, and sets it as the optimizer for this run
9. `_get_scheduler` receives the scheduler class from the ConfigManager, and assigns the correct class from the mapping defined in the function
10. `_configure_dataloaders` receives the batch size and num_workers from the ConfigurationManager and instantiates the training and validation dataloaders
11. Gradient accumulation steps are sent from the ConfigManager
12. If a checkpoint is provided, the weights are loaded along with the optimizer, scheduler state, and epoch number. If weights only is set by the ConfigManager, only the weights are loaded and training is begun at epoch 0 with a fresh optimizer and scheduler.
11. The training loop is began - 
    12. For each item in `data_dict` (this is a dictionary returned by the dataset that contains all images and labels):
        13. If it's the first batch, the script prints off the shape, dtype, and min/max values contained
        14. The item named 'image' in the data_dict is sent to the device
        15. Each other item in the `data_dict`, which we assume are all labels, are sent to the device -- these are stored in the `targets_dict`, by key(name) and item(data)
        16. The outputs of the model are received
    16. For each item in the targets_dict, the loss is computed
    17. The gradients are sent back 
    18. The weights are updated
    19. The checkpoint is saved
19. Validation is performed, following the same steps save updating the weights or gradients. Loss is still computed for metrics. 
20. A gif is saved in the directory set by the ConfigManager containing the raw data, and each targets label/prediction pair
21. The next epoch is started 

Outside the training loop itself, each part is easily extendable or replaceable by subclassing the appropriate method. If you wanted to use different losses, you could add them to the mapping, or simply create a new training script, subclass the BaseTrainer with something like DifferentLossTrainer and then define only `_get_loss`, replacing the current method with whatever you want. So long as your loss can accept tensors of shape `b, c, z, y, x` , you have nothing else to do. 
___

## configuration
the training and validation are configured through a class called `ConfigManager`. This class parses a yaml file, an example of which is in the tasks folder. each of the following properties are set if provided, with some defaults selected if they are not contained in the config file. if you want to add a configuration, just put it in the yaml, and assign the property here-- you can now access it with the ConfigManager anywhere in training, inference, or within the dataset.

not all of properties defined here are currently in use -- this is a fun side project for me that i am actively working on. 
```python

from types import SimpleNamespace
from pathlib import Path
import yaml

class ConfigManager:
    def __init__(self, config_path):
        with open(config_path, "r") as f:
            config = yaml.safe_load(f)

        self.tr_info = SimpleNamespace(**config["tr_setup"])
        self.tr_configs = SimpleNamespace(**config["tr_config"])
        self.model_config = SimpleNamespace(**config["model_config"])
        self.dataset_config = SimpleNamespace(**config["dataset_config"])
        self.inference_config = SimpleNamespace(**config["inference_config"])

        # training setup
        self.model_name = getattr(self.tr_info, "model_name", "Model")
        self.vram_max = float(getattr(self.tr_info, "vram_max", 16))
        self.autoconfigure = bool(getattr(self.tr_info, "autoconfigure", True))
        self.tr_val_split = float(getattr(self.tr_info, "tr_val_split", 0.95))
        self.dilate_label = bool(getattr(self.tr_info, "dilate_label", False))
        self.ckpt_out_base = Path(getattr(self.tr_info, "ckpt_out_base", "./checkpoints/"))
        self.checkpoint_path = getattr(self.tr_info, "checkpoint_path", None)
        self.load_weights_only = getattr(self.tr_info, "load_weights_only", False)
        self.tensorboard_log_dir = str(getattr(self.tr_info, "tensorboard_log_dir", "./tensorboard_logs/"))

        # parameters for training
        self.loss_only_on_label = bool(getattr(self.tr_configs, "loss_only_on_label", False))
        self.train_patch_size = tuple(getattr(self.tr_configs, "patch_size", [192, 192, 192]))
        self.train_batch_size = int(getattr(self.tr_configs, "batch_size", 2))
        self.gradient_accumulation = int(getattr(self.tr_configs, "gradient_accumulation", 1))
        self.optimizer = str(getattr(self.tr_configs, "optimizer", "AdamW"))
        self.ignore_label = getattr(self.tr_configs, "ignore_label", None)
        self.max_steps_per_epoch = int(getattr(self.tr_configs, "max_steps_per_epoch", 500))
        self.max_val_steps_per_epoch = int(getattr(self.tr_configs, "max_val_steps_per_epoch", 25))
        self.train_num_dataloader_workers = int(getattr(self.tr_configs, "num_dataloader_workers", 4))
        self.label_smoothing = float(getattr(self.tr_configs, "label_smoothing", 0.2))
        self.max_epoch = int(getattr(self.tr_configs, "max_epoch", 500))
        self.initial_lr = float(getattr(self.tr_configs, "initial_lr", 1e-3))
        self.weight_decay = float(getattr(self.tr_configs, "weight_decay", 0))
        self.tensorboard_log_dir = Path(self.tensorboard_log_dir) / self.model_name

        # model configuration -- no defaults here because it's handled by build_network_from_config dynamically
        self.model_kwargs = vars(self.model_config).copy()

        # dataset config
        self.min_labeled_ratio = float(getattr(self.dataset_config, "min_labeled_ratio", 0.1))
        self.min_bbox_percent = float(getattr(self.dataset_config, "min_bbox_percent", 0.95))
        self.use_cache = bool(getattr(self.dataset_config, "use_cache", True))
        self.cache_file = Path((getattr(self.dataset_config, "cache_file", 'valid_patches.json')))
        self.in_channels = int(getattr(self.dataset_config, "in_channels", 1))
        self.tasks = self.dataset_config.targets
        self.volume_paths = self.dataset_config.volume_paths
        self.out_channels = ()
        for task_name, task_info in self.tasks.items():
            self.out_channels += (task_info["channels"],)

        # inference config
        self.infer_input_path = str(getattr(self.inference_config, "input_path", None))
        self.infer_input_format = str(getattr(self.inference_config, "input_format", "zarr"))
        self.infer_output_format = str(getattr(self.inference_config, "output_format", "zarr"))
        self.infer_load_all = bool(getattr(self.inference_config, "load_all", False))
        self.infer_output_dtype = str(getattr(self.inference_config, "output_type", "np.uint8"))
        self.infer_output_targets = list(getattr(self.inference_config, "output_targets", "all"))
        self.infer_overlap = float(getattr(self.inference_config, "overlap", 0.15))
        self.infer_blending = str(getattr(self.inference_config, "blending", "gaussian_importance"))
        self.infer_patch_size = tuple(getattr(self.inference_config, "patch_size", self.train_patch_size))
        self.infer_batch_size = int(getattr(self.inference_config, "batch_size", self.train_batch_size))
        self.infer_checkpoint_path = getattr(self.inference_config, "checkpoint_path", None)
        self.load_strict = bool(getattr(self.inference_config, "load_strict", True))
        self.infer_num_dataloader_workers = int(getattr(self.inference_config, "num_dataloader_workers", self.train_num_dataloader_workers))

        if self.checkpoint_path is not None:
            self.checkpoint_path = Path(self.checkpoint_path)
        else:
            self.checkpoint_path = None

```

<<<<<<< HEAD

=======
**easy extension** : the primary train setup is run through methods of a base trainer class, so any part can be swapped out quickly by subclassing the parent and overriding the method. 

___
## configuration
the primary method for configuring the model is through a yaml file provided as an argument. an example config is in the tasks folder. the config has the following parameters (do not use the type hinting, its only there to let you know what to provide):

most of these fields are optional. this is an example yaml file 

```yaml
# YOU DO NOT HAVE TO PROVIDE VALUES IN MOST OF THESE FIELDS

tr_params:
  model_name: ink             # required [str] this is the name your model will checkpoint will be saved as
  vram_max: 22000             # required if autoconfigure is true, else optional-- the amount in MB you want the model to use
  autoconfigure: false        # optional, true -- if true, the network will attempt to set some reasonable defaults based on your vram_max
  patch_size: [14, 128, 128]  # optional [list] patch size for training
  batch_size: 12              # optional [int] batch size for training
  tr_val_split: 0.90          # optional[float] the percentage of your total dataset used for training, with the other part being used for val
  ignore_label: null          # [NOT YET IMPLEMENTED] if you have an ignore label, you can set it here and loss will not be computed against it
  loss_only_on_label: false   # [NOT YET IMPLEMENTED]
  dilate_label: false         # optional, false [bool] if true, will apply a small dilation to your labels using a 3x3 spherical kernel -- will skip tasks named "normals"
  initial_lr: 0.001           # optional initial learning rate
  weight_decay: 0.0           # optional, 0.0001 [float]
  max_steps_per_epoch: 500    # optional, 500 [int] the number of batches seen by the model each epoch
  max_val_steps_per_epoch: 25 # optional, 25 [int] the number of batches seen in validation each epoch
  max_epoch: 500              # optional, 500 [int] the maximum number of epochs to train for
  gradient_accumulation: 1    # optional, 1 [int] if 1, no accumulation, if >1 will accumulate this many 'batches' each batch to similate larger batch size.
  load_weights_only: false    # optional, false [bool] if true, will not load the optimizer, scheduler, or epoch state from the model -- set true to fine-tune
  ckpt_out_base: "/mnt/raid_hdd/models/ink" # [str] the path the model checkpoint is saved to
  # checkpoint_path: "/mnt/raid_hdd/models/ink/ink_157.pth" # optional, None [str] if provided, will load the provided checkpoint and begin training from there
  optimizer: "AdamW" # optional, AdamW [str] the optimizer to use during training. currently only AdamW and SGD are provided.
  num_dataloader_workers: 12 # optional, 4 [int]
  tensorboard_log_dir: "/home/sean/Desktop/tensorboard/ink" # [str] the path the tensorboard logs will be stored to

model_config:

  # set the feature maps and the number of levels you would like in your network -- the number of feature maps
  # must be equal to the number of levels. note that the feature maps extend through the entire encoder/decoder
  # stage, and so will add a significant amount of memory overhead as these numbers get larger. typically
  # feature maps double each layer, but you can put whatever numbers you want here.

  f_maps: [64, 128, 256, 512, 768] # optional, [list] or [int] -- if an int is provided will automatically double each layer

  # you can set the basic block from the following list:
  #     DoubleConv, ResNetBlock, ResNetBlockSE, nnUNetStyleResNetBlockSE
  # if you specify a squeeze and excitation block, you can provide a se_module , or it will fall back to scse
  basic_module: "nnUNetStyleResNetBlockSE" # optional

  # valid options here are:
  #    1. cse - `Channel Squeeze and Excitation <https://arxiv.org/abs/1709.01507>`_
  #    2. sse - `Spatial Squeeze and Excitation <https://arxiv.org/abs/1803.02579>`_
  #    3. scse - `Channel and Spatial Squeeze and Excitation <https://arxiv.org/abs/1803.02579>`_
  se_module: 'sse' # optional [str]

  # these two control how much your data is downsampled/upsampled in the network. if 2 is set, the size is reduced by half each layer in the encoder
  # this means that if you set your f_maps to have 5 layers, and your z_axis can't be divided by two 5 times, you'll get an error, you can set this
  # here to 1, and not downsample at all in that dimension
  pool_kernel_size: [1, 2, 2] # optional, 2 [tuple] or [int] , the amount of downsampling done per level in encoder. the decoder will use the same config , (z, y, x)

dataset_config:
  # the dataset config is where we build the targets data and the labeled data. you can use any number of inputs and labels.
  # the dataset is configured to search a zarr volume of labels for valid patches. we consider a valid patch to be one that meets the
  # criteria set by min_bbox_percent and min_labeled_ratio. the z, y, x starting positions of these are saved to a json so we only
  # have to compute this once. on large volumes, this can take a long time.
  # ref label:
      # used for the valid patch finding. the name of these refers to the volume within volume paths. in the below example
      # "ink" is referring to the ink volume, defined one line above. you can provide any number of volume paths.

  min_bbox_percent: 0.20 # optional, 0.97 [float] a percentage of the patch size that must be encompassed by a bbox containing all the labels in the patch
  min_labeled_ratio: 0.20 # optional, 0.15 [float] a percentage of the above bbox that must contain labeled data (ie: the density of the labels)
  use_cache: true # optional, True [bool] whether to store a patch position cache. strongly recommended
  cache_file: "/home/sean/Desktop/s1_segments/14_128_128_inkcache_2.json" # optional, './' the location to store the cache
  volume_paths: # these are your input volumes. each must have input volume path, target volume path (from your targets defined in targets),
    - input: "/home/sean/Desktop/s1_segments/0901.zarr/layers.zarr"
      ink: "/home/sean/Desktop/s1_segments/0901.zarr/inklabels.zarr"
      ref_label: "ink"

    - input: "/home/sean/Desktop/s1_segments/0926.zarr/layers.zarr"
      ink: "/home/sean/Desktop/s1_segments/0926.zarr/inklabels.zarr"
      ref_label: "ink"

    - input: "/home/sean/Desktop/s1_segments/1321.zarr/layers.zarr"
      ink: "/home/sean/Desktop/s1_segments/1321.zarr/inklabels.zarr"
      ref_label: "ink"

    - input: "/home/sean/Desktop/s1_segments/1619.zarr/layers.zarr"
      ink: "/home/sean/Desktop/s1_segments/1619.zarr/inklabels.zarr"
      ref_label: "ink"

    - input: "/home/sean/Desktop/s1_segments/3336.zarr/layers.zarr"
      ink: "/home/sean/Desktop/s1_segments/3336.zarr/inklabels.zarr"
      ref_label: "ink"

    - input: "/home/sean/Desktop/s1_segments/4423.zarr/layers.zarr"
      ink: "/home/sean/Desktop/s1_segments/4423.zarr/inklabels.zarr"
      ref_label: "ink"

    - input: "/home/sean/Desktop/s1_segments/5753.zarr/layers.zarr"
      ink: "/home/sean/Desktop/s1_segments/5753.zarr/inklabels.zarr"
      ref_label: "ink"

    - input: "/home/sean/Desktop/s1_segments/51002.zarr/layers.zarr"
      ink: "/home/sean/Desktop/s1_segments/51002.zarr/inklabels.zarr"
      ref_label: "ink"

  targets:
    # the targets provided here are how the model is configured. for each entry here, the model will construct an additional
    # decoder path, with the specified number of channels.
    ink:
      channels: 1            # required [int] the number of channels in your input -- your input should be in shape z, y, x, c
      activation: "none"     # optional, none [str] the activation type you would like your model to perform during training, options are: Sigmoid , Softmax, None.
                             # be careful you do not introduce a double activation if your loss function also applies one

      weight: 1              # optional, 1 [float] the weight applied to the task, as a percentage. this is multiplied by the loss value during training, so 1 is 100%
                             # if you have multiple tasks, these do not need to equal 1. this is the default. ex: weight: 0.75

      loss_fn: "BCEDiceLoss" # optional, 'BCEDiceLoss' [str] the loss you would like to use from the loss_fn_map in train.py. to add losses, simply add to the mapping in train.py
      loss_kwargs:           # optional, none - any keyword arguments you would like to pass to your loss function, each on its own line
        alpha: 0.5
        beta: 0.5

inference_params:
  patch_size: [14, 256, 256] # optional - patch size to use for inference. this can be different than what you trained with, but might hurt performance
  batch_size: 8              # optional - this typically can be larger for inference than training
  checkpoint_path: "/mnt/raid_hdd/models/ink/ink_352.pth" # the checkpoint to load
  num_dataloader_workers: 12
  input_path: "/home/sean/Desktop/s1_segments/3852/3852.zarr/layers.zarr" # [str] input volume, CURRENTLY MUST BE ZARR
  input_format: "zarr" # not currently implemented, all data is saved to zarr in the output dir as predictions.zarr
  output_dir: "/home/sean/Desktop/s5_segments/20241030152031"
  output_format: "zarr" # currently does nothing , can only be zarr
  output_type: "np.uint8" # currently does nothing
  output_targets: ["ink"] # required
  load_all: true # optional, false - if true, will load entire input_path volume into memory
  overlap: 0.1   # optional, .01 - the percentage of overlap each patch should have -- this increases your total patch count, so be careful to not go too high

  targets:   # the targets for inference must match a target that will exist in the dictionary your model outputs , and the channels must be equal
    ink:     # to the number of channels your model outputs
      channels: 1
      activation: "none"
      weight: 1
```
>>>>>>> b22899d8
<|MERGE_RESOLUTION|>--- conflicted
+++ resolved
@@ -132,150 +132,4 @@
         else:
             self.checkpoint_path = None
 
-```
-
-<<<<<<< HEAD
-
-=======
-**easy extension** : the primary train setup is run through methods of a base trainer class, so any part can be swapped out quickly by subclassing the parent and overriding the method. 
-
-___
-## configuration
-the primary method for configuring the model is through a yaml file provided as an argument. an example config is in the tasks folder. the config has the following parameters (do not use the type hinting, its only there to let you know what to provide):
-
-most of these fields are optional. this is an example yaml file 
-
-```yaml
-# YOU DO NOT HAVE TO PROVIDE VALUES IN MOST OF THESE FIELDS
-
-tr_params:
-  model_name: ink             # required [str] this is the name your model will checkpoint will be saved as
-  vram_max: 22000             # required if autoconfigure is true, else optional-- the amount in MB you want the model to use
-  autoconfigure: false        # optional, true -- if true, the network will attempt to set some reasonable defaults based on your vram_max
-  patch_size: [14, 128, 128]  # optional [list] patch size for training
-  batch_size: 12              # optional [int] batch size for training
-  tr_val_split: 0.90          # optional[float] the percentage of your total dataset used for training, with the other part being used for val
-  ignore_label: null          # [NOT YET IMPLEMENTED] if you have an ignore label, you can set it here and loss will not be computed against it
-  loss_only_on_label: false   # [NOT YET IMPLEMENTED]
-  dilate_label: false         # optional, false [bool] if true, will apply a small dilation to your labels using a 3x3 spherical kernel -- will skip tasks named "normals"
-  initial_lr: 0.001           # optional initial learning rate
-  weight_decay: 0.0           # optional, 0.0001 [float]
-  max_steps_per_epoch: 500    # optional, 500 [int] the number of batches seen by the model each epoch
-  max_val_steps_per_epoch: 25 # optional, 25 [int] the number of batches seen in validation each epoch
-  max_epoch: 500              # optional, 500 [int] the maximum number of epochs to train for
-  gradient_accumulation: 1    # optional, 1 [int] if 1, no accumulation, if >1 will accumulate this many 'batches' each batch to similate larger batch size.
-  load_weights_only: false    # optional, false [bool] if true, will not load the optimizer, scheduler, or epoch state from the model -- set true to fine-tune
-  ckpt_out_base: "/mnt/raid_hdd/models/ink" # [str] the path the model checkpoint is saved to
-  # checkpoint_path: "/mnt/raid_hdd/models/ink/ink_157.pth" # optional, None [str] if provided, will load the provided checkpoint and begin training from there
-  optimizer: "AdamW" # optional, AdamW [str] the optimizer to use during training. currently only AdamW and SGD are provided.
-  num_dataloader_workers: 12 # optional, 4 [int]
-  tensorboard_log_dir: "/home/sean/Desktop/tensorboard/ink" # [str] the path the tensorboard logs will be stored to
-
-model_config:
-
-  # set the feature maps and the number of levels you would like in your network -- the number of feature maps
-  # must be equal to the number of levels. note that the feature maps extend through the entire encoder/decoder
-  # stage, and so will add a significant amount of memory overhead as these numbers get larger. typically
-  # feature maps double each layer, but you can put whatever numbers you want here.
-
-  f_maps: [64, 128, 256, 512, 768] # optional, [list] or [int] -- if an int is provided will automatically double each layer
-
-  # you can set the basic block from the following list:
-  #     DoubleConv, ResNetBlock, ResNetBlockSE, nnUNetStyleResNetBlockSE
-  # if you specify a squeeze and excitation block, you can provide a se_module , or it will fall back to scse
-  basic_module: "nnUNetStyleResNetBlockSE" # optional
-
-  # valid options here are:
-  #    1. cse - `Channel Squeeze and Excitation <https://arxiv.org/abs/1709.01507>`_
-  #    2. sse - `Spatial Squeeze and Excitation <https://arxiv.org/abs/1803.02579>`_
-  #    3. scse - `Channel and Spatial Squeeze and Excitation <https://arxiv.org/abs/1803.02579>`_
-  se_module: 'sse' # optional [str]
-
-  # these two control how much your data is downsampled/upsampled in the network. if 2 is set, the size is reduced by half each layer in the encoder
-  # this means that if you set your f_maps to have 5 layers, and your z_axis can't be divided by two 5 times, you'll get an error, you can set this
-  # here to 1, and not downsample at all in that dimension
-  pool_kernel_size: [1, 2, 2] # optional, 2 [tuple] or [int] , the amount of downsampling done per level in encoder. the decoder will use the same config , (z, y, x)
-
-dataset_config:
-  # the dataset config is where we build the targets data and the labeled data. you can use any number of inputs and labels.
-  # the dataset is configured to search a zarr volume of labels for valid patches. we consider a valid patch to be one that meets the
-  # criteria set by min_bbox_percent and min_labeled_ratio. the z, y, x starting positions of these are saved to a json so we only
-  # have to compute this once. on large volumes, this can take a long time.
-  # ref label:
-      # used for the valid patch finding. the name of these refers to the volume within volume paths. in the below example
-      # "ink" is referring to the ink volume, defined one line above. you can provide any number of volume paths.
-
-  min_bbox_percent: 0.20 # optional, 0.97 [float] a percentage of the patch size that must be encompassed by a bbox containing all the labels in the patch
-  min_labeled_ratio: 0.20 # optional, 0.15 [float] a percentage of the above bbox that must contain labeled data (ie: the density of the labels)
-  use_cache: true # optional, True [bool] whether to store a patch position cache. strongly recommended
-  cache_file: "/home/sean/Desktop/s1_segments/14_128_128_inkcache_2.json" # optional, './' the location to store the cache
-  volume_paths: # these are your input volumes. each must have input volume path, target volume path (from your targets defined in targets),
-    - input: "/home/sean/Desktop/s1_segments/0901.zarr/layers.zarr"
-      ink: "/home/sean/Desktop/s1_segments/0901.zarr/inklabels.zarr"
-      ref_label: "ink"
-
-    - input: "/home/sean/Desktop/s1_segments/0926.zarr/layers.zarr"
-      ink: "/home/sean/Desktop/s1_segments/0926.zarr/inklabels.zarr"
-      ref_label: "ink"
-
-    - input: "/home/sean/Desktop/s1_segments/1321.zarr/layers.zarr"
-      ink: "/home/sean/Desktop/s1_segments/1321.zarr/inklabels.zarr"
-      ref_label: "ink"
-
-    - input: "/home/sean/Desktop/s1_segments/1619.zarr/layers.zarr"
-      ink: "/home/sean/Desktop/s1_segments/1619.zarr/inklabels.zarr"
-      ref_label: "ink"
-
-    - input: "/home/sean/Desktop/s1_segments/3336.zarr/layers.zarr"
-      ink: "/home/sean/Desktop/s1_segments/3336.zarr/inklabels.zarr"
-      ref_label: "ink"
-
-    - input: "/home/sean/Desktop/s1_segments/4423.zarr/layers.zarr"
-      ink: "/home/sean/Desktop/s1_segments/4423.zarr/inklabels.zarr"
-      ref_label: "ink"
-
-    - input: "/home/sean/Desktop/s1_segments/5753.zarr/layers.zarr"
-      ink: "/home/sean/Desktop/s1_segments/5753.zarr/inklabels.zarr"
-      ref_label: "ink"
-
-    - input: "/home/sean/Desktop/s1_segments/51002.zarr/layers.zarr"
-      ink: "/home/sean/Desktop/s1_segments/51002.zarr/inklabels.zarr"
-      ref_label: "ink"
-
-  targets:
-    # the targets provided here are how the model is configured. for each entry here, the model will construct an additional
-    # decoder path, with the specified number of channels.
-    ink:
-      channels: 1            # required [int] the number of channels in your input -- your input should be in shape z, y, x, c
-      activation: "none"     # optional, none [str] the activation type you would like your model to perform during training, options are: Sigmoid , Softmax, None.
-                             # be careful you do not introduce a double activation if your loss function also applies one
-
-      weight: 1              # optional, 1 [float] the weight applied to the task, as a percentage. this is multiplied by the loss value during training, so 1 is 100%
-                             # if you have multiple tasks, these do not need to equal 1. this is the default. ex: weight: 0.75
-
-      loss_fn: "BCEDiceLoss" # optional, 'BCEDiceLoss' [str] the loss you would like to use from the loss_fn_map in train.py. to add losses, simply add to the mapping in train.py
-      loss_kwargs:           # optional, none - any keyword arguments you would like to pass to your loss function, each on its own line
-        alpha: 0.5
-        beta: 0.5
-
-inference_params:
-  patch_size: [14, 256, 256] # optional - patch size to use for inference. this can be different than what you trained with, but might hurt performance
-  batch_size: 8              # optional - this typically can be larger for inference than training
-  checkpoint_path: "/mnt/raid_hdd/models/ink/ink_352.pth" # the checkpoint to load
-  num_dataloader_workers: 12
-  input_path: "/home/sean/Desktop/s1_segments/3852/3852.zarr/layers.zarr" # [str] input volume, CURRENTLY MUST BE ZARR
-  input_format: "zarr" # not currently implemented, all data is saved to zarr in the output dir as predictions.zarr
-  output_dir: "/home/sean/Desktop/s5_segments/20241030152031"
-  output_format: "zarr" # currently does nothing , can only be zarr
-  output_type: "np.uint8" # currently does nothing
-  output_targets: ["ink"] # required
-  load_all: true # optional, false - if true, will load entire input_path volume into memory
-  overlap: 0.1   # optional, .01 - the percentage of overlap each patch should have -- this increases your total patch count, so be careful to not go too high
-
-  targets:   # the targets for inference must match a target that will exist in the dictionary your model outputs , and the channels must be equal
-    ink:     # to the number of channels your model outputs
-      channels: 1
-      activation: "none"
-      weight: 1
-```
->>>>>>> b22899d8
+```